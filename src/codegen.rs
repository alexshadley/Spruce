use std::fs;
use std::io::Write;


use crate::name_analysis::*;
use crate::typecheck::Environment;

<<<<<<< HEAD
pub fn gen_prog(out: &mut fs::File, prog: &Prog) {
    let js_helpers = fs::read_to_string("helper.js").expect("cannot read js helpers file");
=======
pub fn gen_prog(out: &mut fs::File, prog: &Prog, env: &Environment) {
    let js_helpers = fs::read_to_string("src/helper.js").expect("cannot read js helpers file");
>>>>>>> 0a9afcaf
    write!(out, "{}", js_helpers).expect("failed to write helpers");

    for t in &prog.types {
        write!(out, "{}", gen_type(prog, env, t)).expect("failed to write line");
    }

    for def in &prog.definitions {
        let (stmt_str, _) = gen_stmt(prog, env, def, 0);
        write!(out, "{}", stmt_str).expect("failed to write line");
    }

    for func in &prog.functions {
        write!(out, "{}", gen_func(prog, env, func, 0)).expect("failed to write line");
    }

    write!(out, "\nconsole.log(main())").expect("failed to write line");
}

fn gen_type(prog: &Prog, env: &Environment, t: &TypeNode) -> String {
    let mut output = format!("const {} = {{\n", t.val.name);

    for opt in &t.val.options {
        output = append_line(&output, format!("{}: '{}',\n", opt.val.name.to_ascii_uppercase(), opt.val.name), 1);
    }

    output = format!("{}}}\n", output);

    output
}

fn gen_func(prog: &Prog, env: &Environment, func_node: &FuncNode, indent: usize) -> String {
    let func = &func_node.val;
    let mut output = append_line(&String::from(""), format!("function {}(", gen_sym(&prog.symbol_table, &func.name)), indent);

    let body_indent = indent + 1;

    func.args.first().as_ref().map(|arg| {
        output = format!("{}{}", output, gen_sym(&prog.symbol_table, arg));
    });
    for arg in func.args.iter().skip(1) {
        output = format!("{}, {}", output, gen_sym(&prog.symbol_table, arg));
    };

    output = format!("{}){{\n", output);
    let (body_str, body_val) = gen_body(prog, env, &func.body, body_indent);
    output = format!("{}{}", output, body_str);

    body_val.map(|val| {
        output = append_line(&output, format!("return {};\n", val), body_indent);
    });

    append_line(&output, String::from("}\n"), indent)
}

fn gen_body(prog: &Prog, env: &Environment, body_node: &BodyNode, indent: usize) -> (String, Option<String>) {
    let body = &body_node.val;
    let mut output = String::from("");

    for stmt in &body.stmts {
        let (stmt_str, _) = gen_stmt(prog, env, stmt, indent);
        output = append_line(&output, stmt_str, indent);
    }

    body.expr.as_ref().map(|expr| {
        output = append_line(&output, format!("var _body_val = {};\n", gen_expr(prog, &expr)), indent);
    });

    let val_handle = match (&body.expr, body.stmts.last()) {
        (Some(expr), _) => Some(String::from("_body_val")),
        (_, Some(stmt)) => {
            let (_, stmt_val) = gen_stmt(prog, env, stmt, indent);
            stmt_val
        }
        (_, _) => None
    };

    (output, val_handle)
}

fn gen_stmt(prog: &Prog, env: &Environment, stmt: &StmtNode, indent: usize) -> (String, Option<String>) {
    match &stmt.val {
        Stmt::Assign(tgt, expr) => {
            let (tgt_str, tgt_var) = gen_target(prog, tgt);
            (format!("{} = {};\n", tgt_str, gen_expr(prog, expr)), Some(tgt_var))
        }
        Stmt::Case(case) => gen_case(prog, env, &case, indent),
        Stmt::FnCall(fn_id, args) => {
            let mut output = format!("var _fn_val = {}(", gen_sym(&prog.symbol_table, fn_id).to_owned());

            args.first().as_ref().map(|arg| {
                output = format!("{}{}", output, gen_expr(prog, arg));
            });
            for arg in args.iter().skip(1) {
                output = format!("{}, {}", output, gen_expr(prog, arg));
            };

            (format!("{});\n", output), Some(String::from("_fn_val")))
        }
    }
}

fn gen_case(prog: &Prog, env: &Environment, case_node: &CaseNode, indent: usize) -> (String, Option<String>) {
    let case = &case_node.val;
    // first indents are already added by stmt. This should be fixed later
    let mut output = format!("var _case_expr{} = {};\n", case.id, gen_expr(prog, &case.expr));
    output = append_line(&output, format!("var _case_val{};\n", case.id), indent);
    output = append_line(&output, format!("switch(_case_expr{}[0]){{\n", case.id), indent);

    for opt in &case.options {
        output = format!("{}{}", output, gen_case_option(prog, env, &opt, case.id, indent + 1));
    }

    output = append_line(&output, String::from("}\n"), indent);
    (output, Some(format!("_case_val{}", case.id)))
}

fn gen_case_option(prog: &Prog, env: &Environment, option_node: &CaseOptionNode, case_id: CaseID, indent: usize) -> String {
    let option = &option_node.val;
    let mut output = append_line(&String::from(""), format!("case {}:\n", gen_pattern(prog, &option.pattern)), indent);

    let body_indent = indent + 1;

    for (i, arg) in option.pattern.val.args.iter().enumerate() {
        output = append_line(&output, format!("var {} = _case_expr{}[{}];\n", gen_sym(&prog.symbol_table, arg), case_id, i + 1), body_indent);
    }

    match &option.body.val {
        CaseBody::Body(body) => {
            let (body, val_handle) = gen_body(prog, env, body, body_indent);
            output = format!("{}{}", output, body);
            val_handle.map(|handle| {
                output = append_line(&output, format!("_case_val{} = {};\n", case_id, handle), body_indent);
            });
        }
        CaseBody::Expr(expr) => {
            output = append_line(&output, format!("_case_val{} = {};\n", case_id, gen_expr(prog, expr)), body_indent);
        }
    }

    append_line(&output, String::from("break;\n"), body_indent)
}

fn gen_pattern(prog: &Prog, pattern: &CasePatternNode) -> String {
    gen_adtval(&prog.type_table, &pattern.val.base)
}

fn gen_target(prog: &Prog, tgt: &TargetNode) -> (String, String) {
    match tgt.val {
        Target::Mutable(sym) | Target::Var(sym) => {
            let var_name = gen_sym(&prog.symbol_table, &sym);
            (format!("var {}", var_name), var_name)
        }
        Target::Update(sym) => {
            let var_name = gen_sym(&prog.symbol_table, &sym);
            (var_name.clone(), var_name)
        }
    }
}

fn gen_expr(prog: &Prog, expr: &ExprNode) -> String {
    match &expr.val {
        Expr::Add(left, right) => format!("({} + {})", gen_expr(prog, left), gen_expr(prog, right)),
        Expr::Subt(left, right) => format!("({} - {})", gen_expr(prog, left), gen_expr(prog, right)),
        Expr::Mult(left, right) => format!("({} * {})", gen_expr(prog, left), gen_expr(prog, right)),
        Expr::Div(left, right) => format!("(~~({} / {}))", gen_expr(prog, left), gen_expr(prog, right)),
        Expr::Pow(left, right) => unimplemented!(),
        Expr::Mod(left, right) => format!("({} % {})", gen_expr(prog, left), gen_expr(prog, right)),
        Expr::Eq(left, right) => format!("_to_bool({} == {})", gen_expr(prog, left), gen_expr(prog, right)),
        Expr::NotEq(left, right) => format!("_to_bool({} != {})", gen_expr(prog, left), gen_expr(prog, right)),
        Expr::LtEq(left, right) => format!("_to_bool({} <= {})", gen_expr(prog, left), gen_expr(prog, right)),
        Expr::GtEq(left, right) => format!("_to_bool({} >= {})", gen_expr(prog, left), gen_expr(prog, right)),
        Expr::Lt(left, right) => format!("_to_bool({} < {})", gen_expr(prog, left), gen_expr(prog, right)),
        Expr::Gt(left, right) => format!("_to_bool({} > {})", gen_expr(prog, left), gen_expr(prog, right)),
        Expr::Lit(l) => format!("{}", l),
        Expr::Id(id) => gen_sym(&prog.symbol_table, id),
        Expr::FnCall(fn_id, args) => {
            let mut output = format!("{}(", gen_sym(&prog.symbol_table, fn_id).to_owned());

            args.first().as_ref().map(|arg| {
                output = format!("{}{}", output, gen_expr(prog, arg));
            });
            for arg in args.iter().skip(1) {
                output = format!("{}, {}", output, gen_expr(prog, arg));
            };

            format!("{})", output)
        }
        Expr::ADTVal(base, args) => {
            let mut output = format!("[{}", gen_adtval(&prog.type_table, base));

            for arg in args {
                output = format!("{}, {}", output, gen_expr(prog, &arg));
            }

            format!("{}]", output)
        }
    }
}

/// Currently just uses the symbol's name. This may need a more sophisticated
/// scheme later on if we want to implement variable shadowing
fn gen_sym(table: &SymbolTable, id: &SymbolID) -> String {
    let sym = table.lookup_id(id).expect("Symbol not found");
    String::from(format!("{}", sym.name))
}

fn gen_adtval(types: &TypeTableExt, id: &ADTValID) -> String {
    let val = types.values.get(id).expect("Symbol not found");
    let adt = types.types.get(&val.data_type).expect("Dangling type id");
    String::from(format!("{}.{}", adt.name, val.name.to_ascii_uppercase()))
}

fn append_line(output: &String, line: String, indent: usize) -> String {
    format!("{}{}{}", output, "\t".repeat(indent), line)
}<|MERGE_RESOLUTION|>--- conflicted
+++ resolved
@@ -5,13 +5,9 @@
 use crate::name_analysis::*;
 use crate::typecheck::Environment;
 
-<<<<<<< HEAD
-pub fn gen_prog(out: &mut fs::File, prog: &Prog) {
-    let js_helpers = fs::read_to_string("helper.js").expect("cannot read js helpers file");
-=======
+
 pub fn gen_prog(out: &mut fs::File, prog: &Prog, env: &Environment) {
     let js_helpers = fs::read_to_string("src/helper.js").expect("cannot read js helpers file");
->>>>>>> 0a9afcaf
     write!(out, "{}", js_helpers).expect("failed to write helpers");
 
     for t in &prog.types {
