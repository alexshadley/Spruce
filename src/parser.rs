--- conflicted
+++ resolved
@@ -465,9 +465,6 @@
     }
 }
 
-<<<<<<< HEAD
-fn to_func(p: Pair<Rule>, file_name: &String) -> FuncNode {
-=======
 fn to_type_annotation(mut p: Pair<Rule>, file_name: &String) -> TypeAnnotationNode {
     let ann_span = p.as_span();
     let type_ann = match p.as_rule() {
@@ -564,7 +561,6 @@
 }
 
 fn to_func(mut p: Pair<Rule>, file_name: &String) -> FuncNode {
->>>>>>> e21bab51
     let func_span = p.as_span();
     let mut func = p.into_inner();
 
