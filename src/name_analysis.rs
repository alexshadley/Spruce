/*
Name analysis:
0. make sure names follow rules (types are upper, fns and vars are lower, etc)
1. make sure we don't use names we haven't declared yet
2. make sure we don't re-define anything
3. build the symbol table
*/

use std::collections::HashMap;
use std::collections::HashSet;
use std::iter::FromIterator;

use crate::error::{NameErr};

use crate::parser;
use crate::parser::{Span};


fn double_decl(name: &String, span: Span) -> NameErr {
    NameErr{
        message: String::from(format!("'{}' declared twice", name)),
        span: span
    }
}

fn undeclared(name: &String, span: Span) -> NameErr {
    NameErr{
        message: String::from(format!("'{}' used but not declared", name)),
        span: span
    }
}

#[derive(Debug, PartialEq, Clone)]
pub enum Expr {
    Add(Box<ExprNode>, Box<ExprNode>),
    Mult(Box<ExprNode>, Box<ExprNode>),
    Subt(Box<ExprNode>, Box<ExprNode>),
    Div(Box<ExprNode>, Box<ExprNode>),
    Pow(Box<ExprNode>, Box<ExprNode>),
    FnCall(SymbolID, Vec<Box<ExprNode>>),
    Id(SymbolID),
    ADTVal(ADTValID, Vec<Box<ExprNode>>),
    Lit(f64),
    Eq(Box<ExprNode>, Box<ExprNode>),
    NotEq(Box<ExprNode>, Box<ExprNode>),
    LtEq(Box<ExprNode>, Box<ExprNode>),
    GtEq(Box<ExprNode>, Box<ExprNode>),
    Lt(Box<ExprNode>, Box<ExprNode>),
    Gt(Box<ExprNode>, Box<ExprNode>),
}

#[derive(Debug, PartialEq, Clone)]
pub struct ExprNode {
    pub val: Expr,
    pub span: Span
}

#[derive(Debug, PartialEq)]
pub struct Body {
    pub stmts: Vec<StmtNode>,
    pub expr: Option<ExprNode>
}

#[derive(Debug, PartialEq)]
pub struct BodyNode {
    pub val: Body,
    pub span: Span
}

#[derive(Debug, PartialEq)]
pub struct Case {
    pub id: CaseID,
    pub expr: ExprNode,
    pub options: Vec<CaseOptionNode>
}

#[derive(Debug, PartialEq)]
pub struct CaseNode {
    pub val: Case,
    pub span: Span
}

#[derive(Debug, PartialEq)]
pub struct CasePattern {
    pub base: ADTValID,
    pub args: Vec<SymbolID> 
}

#[derive(Debug, PartialEq)]
pub struct CasePatternNode {
    pub val: CasePattern,
    pub span: Span
}

#[derive(Debug, PartialEq)]
pub struct CaseOption {
    pub pattern: CasePatternNode,
    pub body: CaseBodyNode
}

#[derive(Debug, PartialEq)]
pub struct CaseOptionNode {
    pub val: CaseOption,
    pub span: Span
}

#[derive(Debug, PartialEq)]
pub enum CaseBody {
    Expr(ExprNode),
    Body(BodyNode)
}

#[derive(Debug, PartialEq)]
pub struct CaseBodyNode {
    pub val: CaseBody,
    pub span: Span
}

#[derive(Debug, PartialEq)]
pub enum Valued {
    Expr(ExprNode),
    Case(CaseNode)
}

#[derive(Debug, PartialEq)]
pub struct ValuedNode {
    pub val: Valued,
    pub span: Span
}

#[derive(Debug, PartialEq)]
pub enum Stmt {
    Assign(TargetNode, ExprNode),
    FnCall(SymbolID, Vec<ExprNode>),
    Case(CaseNode)
}

#[derive(Debug, PartialEq)]
pub struct StmtNode {
    pub val: Stmt,
    pub span: Span
}

#[derive(Debug, PartialEq)]
pub enum Target {
    Var(SymbolID),
    Mutable(SymbolID),
    Update(SymbolID)
}

impl Target {
    pub fn id(&self) -> SymbolID {
        match self {
            Target::Var(id) | Target::Mutable(id) |
            Target::Update(id) => id.clone()
        }
    }
}

#[derive(Debug, PartialEq)]
pub struct TargetNode {
    pub val: Target,
    pub span: Span
}

#[derive(Debug, PartialEq)]
pub struct Type {
    pub name: String,
    pub options: Vec<TypeOptionNode>
}

#[derive(Debug, PartialEq)]
pub struct TypeNode {
    pub val: Type,
    pub span: Span
}

#[derive(Debug, PartialEq)]
pub struct TypeOption {
    pub name: String,
    pub args: Vec<String>
}

#[derive(Debug, PartialEq)]
pub struct TypeOptionNode {
    pub val: TypeOption,
    pub span: Span
}

#[derive(Debug, PartialEq)]
pub struct Func {
    pub name: SymbolID,
    pub args: Vec<SymbolID>,
    pub body: BodyNode
}

#[derive(Debug, PartialEq)]
pub struct FuncNode {
    pub val: Func,
    pub span: Span
}

#[derive(Debug, PartialEq)]
pub struct Prog {
    pub functions: Vec<FuncNode>,
    pub definitions: Vec<StmtNode>,
    pub types: Vec<TypeNode>,
    pub symbol_table: SymbolTable,
    pub type_table: TypeTableExt
}


pub fn name_analysis(prog: parser::Prog) -> Result<Prog, NameErr> {
    let (types, type_table) = analyze_types(&prog)?;
    let (mut sym_table, fn_ids, targets) = collect_decls(&prog)?;

    let mut defs = Vec::new();
    for (def, target) in prog.definitions.iter().zip(targets.into_iter()) {
        defs.push(check_global(&mut sym_table, &type_table, def, target)?);
    }

    let mut funcs = Vec::new();
    for (func, id) in prog.functions.iter().zip(fn_ids.into_iter()) {
        funcs.push(check_function(&mut sym_table, &type_table, func, id)?);
    }
    
    sym_table.pop_layer();

    let out_prog = Prog {functions: funcs, definitions: defs, types: types, symbol_table: sym_table, type_table: type_table.to_ext() };
    Ok(out_prog)
}

pub type SymbolID = u32;
pub type CaseID = u32;

#[derive(Debug, PartialEq)]
pub enum SymbolType {
    Const,
    Mutable,
    Function
}

#[derive(Debug, PartialEq)]
pub struct Symbol {
    pub id: SymbolID,
    pub name: String,
    pub sym_type: SymbolType
}

type SymbolLayer = HashMap<String, Symbol>;

#[derive(Debug, PartialEq)]
pub struct SymbolTable {
    next_id: SymbolID,
    next_case_id: CaseID,
    layers: Vec<SymbolLayer>,
    pub store: HashMap<SymbolID, Symbol>
}

impl SymbolTable {
    fn new() -> Self {
        SymbolTable { next_id: 0, next_case_id: 0, layers: vec![], store: HashMap::new() }
    }

    fn push_layer(&mut self) {
        let new_layer = HashMap::new();
        self.layers.push(new_layer);
    }

    fn pop_layer(&mut self) {
        self.layers.pop().map(|mut layer| {
            for (_, v) in layer.drain() {
                self.store.insert(v.id, v);
            }
        });
    }

    /// Returns SymbolID if insert was successful
    fn attempt_insert(&mut self, name: &String, sym_type: SymbolType) -> Option<SymbolID> {
        if self.conflicts(name) {
            return None;
        }

        let id = self.next_id;
        let ret = self.layers.last_mut().and_then(|layer| {
            let symbol = Symbol { id: id, name: name.clone(), sym_type: sym_type };
            layer.insert(name.clone(), symbol);
            Some(id)
        });
        self.next_id += 1;

        ret
    }

    fn lookup(&self, name: &String) -> Option<&Symbol> {
        for layer in self.layers.iter().rev() {
            match layer.get(name) {
                Some(sym) => {
                    return Option::Some(sym);
                }
                None => ()
            }
        }

        None
    }

    pub fn lookup_id(&self, id: &SymbolID) -> Option<&Symbol> {
        self.store.get(id)
    }

    // TODO: allow variable shadowing
    fn conflicts(&self, name: &String) -> bool {
        for layer in self.layers.iter().rev() {
            if layer.get(name).is_some() {
                return true;
            }
        }

        false
    }

    fn new_case_id(&mut self) -> CaseID {
        self.next_case_id += 1;
        self.next_case_id - 1
    }
}

/// collects top-level name declarations
fn collect_decls(prog: &parser::Prog) -> Result<(SymbolTable, Vec<SymbolID>, Vec<TargetNode>), NameErr> {
    let mut table = SymbolTable::new();
    table.push_layer();

    let mut fn_ids = Vec::new();
    for func in &prog.functions {
        if table.conflicts(&func.val.name) {
            return Err(double_decl(&func.val.name, func.span.clone()));
        }
        let id = table.attempt_insert(&func.val.name, SymbolType::Function).expect("unreachable");
        fn_ids.push(id);
    }

    let mut tgts = Vec::new();
    for var in &prog.definitions {
        let tgt_val = match &var.val {
            parser::Stmt::Assign(tgt, _) => {
                match &tgt.val {
                    parser::Target::Var(name) => {
                        if table.conflicts(name) {
                            return Err(double_decl(name, tgt.span.clone()));
                        }
                        let id = table.attempt_insert(name, SymbolType::Const).expect("unreachable");
                        Target::Var(id)
                    }
                    parser::Target::Mutable(name) => {
                        if table.conflicts(name) {
                            return Err(double_decl(name, tgt.span.clone()));
                        }
                        let id = table.attempt_insert(name, SymbolType::Mutable).expect("unreachable");
                        Target::Mutable(id)
                    }
                    parser::Target::Update(_) => {
                        return Err(NameErr {
                            message: String::from(format!("Updates not allowed in program level-statements")),
                            span: var.span.clone()
                        });
                    }
                }
            }
            _ => unreachable!()
        };

        tgts.push(TargetNode {
            val: tgt_val,
            span: var.span.clone()
        });
    }
    
    Ok((table, fn_ids, tgts))
}

fn check_global(table: &mut SymbolTable, types: &TypeTable, stmt: &parser::StmtNode, tgt: TargetNode) -> Result<StmtNode, NameErr> {
    match &stmt.val {
        parser::Stmt::Assign(_, expr) => {
            let new_expr = check_expr(table, types, expr)?;

            Ok(StmtNode {
                val: Stmt::Assign(tgt, new_expr),
                span: stmt.span.clone()
            })
        }
        _ => unreachable!()
    }
}

fn check_function(table: &mut SymbolTable, types: &TypeTable, func: &parser::FuncNode, id: SymbolID) -> Result<FuncNode, NameErr> {
    table.push_layer();

    let mut arg_symbols = Vec::new();
    for arg in &func.val.args {
        match table.attempt_insert(&arg, SymbolType::Const) {
            Some(id) => {
                arg_symbols.push(id);
            }
            None => {
                // TODO: implement variable shadowing with arguments
                return Err(double_decl(arg, func.span.clone()));
            }
        }
    }

    let body = check_body(table, types, &func.val.body)?;

    table.pop_layer();

    Ok(FuncNode {
        val: Func {name: id, args: arg_symbols, body: body},
        span: func.span.clone()
    })
}

fn check_body(table: &mut SymbolTable, types: &TypeTable, body: &parser::BodyNode) -> Result<BodyNode, NameErr> {
    let mut stmts = Vec::new();
    for stmt in &body.val.stmts {
        stmts.push(check_stmt(table, types, stmt)?);
    }

    let expr = match &body.val.expr {
        Some(e) => Some(check_expr(table, types, &e)?),
        None => None
    };

    Ok(BodyNode {
        val: Body {stmts: stmts, expr: expr},
        span: body.span.clone()
    })
}

fn check_stmt(table: &mut SymbolTable, types: &TypeTable, stmt: &parser::StmtNode) -> Result<StmtNode, NameErr> {
    let stmt_val = match &stmt.val {
        parser::Stmt::Assign(tgt, expr) => {
            let new_tgt = check_target(table, tgt)?;
            let new_expr = check_expr(table, types, expr)?;

            Stmt::Assign(new_tgt, new_expr)
        }
        parser::Stmt::Case(case) => {
            let id = table.new_case_id();

            let expr = check_expr(table, types, &case.val.expr)?;

            let mut options = Vec::new();
            for opt in &case.val.options {
                options.push(check_case_option(table, types, opt)?);
            }

            Stmt::Case(CaseNode {
                val: Case {id: id, expr: expr, options: options},
                span: case.span.clone()
            })
        }
        parser::Stmt::FnCall(name, args) => {
            match table.lookup(&name) {
                Some(sym) => {
                    let mut checked_args = Vec::new();
                    for arg in args {
                        let checked = check_expr(table, types, &arg)?;
                        checked_args.push(checked);
                    }

                    Stmt::FnCall(sym.id, checked_args)
                }
                None => {
                    return Err(undeclared(name, stmt.span.clone()));
                }
            }
        }
    };

    Ok(StmtNode {
        val: stmt_val,
        span: stmt.span.clone()
    })
}

fn check_case_option(table: &mut SymbolTable, types: &TypeTable, opt: &parser::CaseOptionNode) -> Result<CaseOptionNode, NameErr> {
    table.push_layer();
    let pattern = check_case_pattern(table, types, &opt.val.pattern)?;
    let body_val = match &opt.val.body.val {
        parser::CaseBody::Body(body) => CaseBody::Body(check_body(table, types, &body)?),
        parser::CaseBody::Expr(expr) => CaseBody::Expr(check_expr(table, types, &expr)?)
    };
    let body = CaseBodyNode {
        val: body_val,
        span: opt.val.body.span.clone()
    };
    table.pop_layer();

    Ok(CaseOptionNode {
        val: CaseOption {pattern: pattern, body: body },
        span: opt.span.clone()
    })
}

fn check_case_pattern(table: &mut SymbolTable, types: &TypeTable, pattern: &parser::CasePatternNode) -> Result<CasePatternNode, NameErr> {
    let id = match types.get_value(&pattern.val.base) {
        Some(val) => {
            val.id
        }
        None => {
            return Err(NameErr {
                message: String::from(format!("'{}' is not an ADT value", pattern.val.base)),
                span: pattern.span.clone()
            });
        }
    };

    let mut arg_symbols = Vec::new();
    for arg in &pattern.val.args {
        match table.attempt_insert(&arg, SymbolType::Const) {
            Some(id) => {
                arg_symbols.push(id);
            }
            None => {
                // TODO: implement variable shadowing with arguments
                return Err(double_decl(arg, pattern.span.clone()));
            }
        }
    }


    Ok(CasePatternNode {
        val: CasePattern {base: id, args: arg_symbols},
        span: pattern.span.clone()
    })
}

fn check_target(table: &mut SymbolTable, tgt: &parser::TargetNode) -> Result<TargetNode, NameErr> {
    let tgt_val = match &tgt.val {
        parser::Target::Var(name) => {
            let id_result = table.attempt_insert(name, SymbolType::Const);
            match id_result {
                Some(id) => Ok(Target::Var(id)),
                None => {
                    Err(double_decl(name, tgt.span.clone()))
                }
            }
        }
        parser::Target::Mutable(name) => {
            let id_result = table.attempt_insert(&name, SymbolType::Mutable);
            match id_result {
                Some(id) => Ok(Target::Mutable(id)),
                None => Err(double_decl(name, tgt.span.clone()))

            }
        }
        parser::Target::Update(name) => {
            let sym_result = table.lookup(&name);
            match sym_result {
                Some(sym) => {
                    match sym.sym_type {
                        SymbolType::Mutable => Ok(Target::Update(sym.id)),
                        _ => Err(NameErr {
                            message: String::from(format!("attempt to update non-mutable '{}'", name)),
                            span: tgt.span.clone()
                        })
                    }
                }
                None => Err(NameErr {
                    message: String::from(format!("'{}' not declared before attempting update", name)),
                    span: tgt.span.clone()
                })
            }
        }
    }?;

    Ok(TargetNode {
        val: tgt_val,
        span: tgt.span.clone()
    })
}

fn check_expr(table: &SymbolTable, types: &TypeTable, expr: &parser::ExprNode) -> Result<ExprNode, NameErr> {
    let expr_val = match &expr.val {
        parser::Expr::Id(name) => {
            match (table.lookup(&name), types.get_value(&name)) {
                (Some(sym), _) => Ok(Expr::Id(sym.id)),
                (_, Some(val)) => Ok(Expr::ADTVal(val.id, vec![])),
                (None, None) => Err(undeclared(name, expr.span.clone()))
            }
        }

        parser::Expr::Lit(val) => Ok(Expr::Lit(*val)),

        parser::Expr::Add(l, r) => {
            let left = check_expr(table, types, &*l)?;
            let right = check_expr(table, types, &*r)?;
            Ok(Expr::Add(Box::from(left), Box::from(right)))
        }
        parser::Expr::Subt(l, r) => {
            let left = check_expr(table, types, &*l)?;
            let right = check_expr(table, types, &*r)?;
            Ok(Expr::Subt(Box::from(left), Box::from(right)))
        }
        parser::Expr::Mult(l, r) => {
            let left = check_expr(table, types, &*l)?;
            let right = check_expr(table, types, &*r)?;
            Ok(Expr::Mult(Box::from(left), Box::from(right)))
        }
        parser::Expr::Div(l, r) => {
            let left = check_expr(table, types, &*l)?;
            let right = check_expr(table, types, &*r)?;
            Ok(Expr::Div(Box::from(left), Box::from(right)))
        }
        parser::Expr::Pow(l, r) => {
            let left = check_expr(table, types, &*l)?;
            let right = check_expr(table, types, &*r)?;
            Ok(Expr::Pow(Box::from(left), Box::from(right)))
        }
        parser::Expr::Eq(l, r) => {
            let left = check_expr(table, types, &*l)?;
            let right = check_expr(table, types, &*r)?;
            Ok(Expr::Eq(Box::from(left), Box::from(right)))
        }
        parser::Expr::NotEq(l, r) => {
            let left = check_expr(table, types, &*l)?;
            let right = check_expr(table, types, &*r)?;
            Ok(Expr::NotEq(Box::from(left), Box::from(right)))
        }
        parser::Expr::LtEq(l, r) => {
            let left = check_expr(table, types, &*l)?;
            let right = check_expr(table, types, &*r)?;
            Ok(Expr::LtEq(Box::from(left), Box::from(right)))
        }
        parser::Expr::GtEq(l, r) => {
            let left = check_expr(table, types, &*l)?;
            let right = check_expr(table, types, &*r)?;
            Ok(Expr::GtEq(Box::from(left), Box::from(right)))
        }
        parser::Expr::Lt(l, r) => {
            let left = check_expr(table, types, &*l)?;
            let right = check_expr(table, types, &*r)?;
            Ok(Expr::Lt(Box::from(left), Box::from(right)))
        }
        parser::Expr::Gt(l, r) => {
            let left = check_expr(table, types, &*l)?;
            let right = check_expr(table, types, &*r)?;
            Ok(Expr::Gt(Box::from(left), Box::from(right)))
        }

        parser::Expr::FnCall(fn_name, args) => {
            match (table.lookup(&fn_name), types.get_value(&fn_name)) {

                (Some(sym), _) => {
                    let mut checked_args = Vec::new();
                    for arg in args {
                        let checked = check_expr(table, types, &*arg)?;
                        checked_args.push(Box::from(checked));
                    }

                    Ok(Expr::FnCall(sym.id, checked_args))
                }

                (_, Some(value)) => {
                    let mut checked_args = Vec::new();
                    for arg in args {
                        let checked = check_expr(table, types, &*arg)?;
                        checked_args.push(Box::from(checked));
                    }

                    Ok(Expr::ADTVal(value.id, checked_args))
                }

                (None, None) => {
                    return Err(undeclared(fn_name, expr.span.clone()));
                }
            }
        }


    }?;

    Ok(ExprNode {
        val: expr_val,
        span: expr.span.clone()
    })
}

pub type ADTValID = u32;
pub type ADTID = u32;

#[derive(Debug, PartialEq)]
pub enum TypeID {
    ADT(ADTID),
    Prim(String)
}

#[derive(Debug, PartialEq)]
pub struct ADTValue {
    pub id: ADTValID,
    pub name: String,
    pub args: Vec<TypeID>,
    pub data_type: TypeID
}

#[derive(Debug, PartialEq)]
pub struct ADT {
    pub id: ADTID,
    pub name: String
}

#[derive(Debug, PartialEq)]
struct TypeTable {
    next_type_id: ADTID,
    next_val_id: ADTValID,
    primitives: HashSet<String>,
    types: HashMap<String, ADT>,
    values: HashMap<String, ADTValue>
}

/// Version of type table that is exported. Note that values are indexed by
/// SymbolID. The approach to type symbols needs to be better thought out
#[derive(Debug, PartialEq)]
pub struct TypeTableExt {
    pub types: HashMap<ADTID, ADT>,
    pub values: HashMap<ADTValID, ADTValue>,
    pub primitives: HashSet<String>
}

impl TypeTable {
    fn new() -> Self {
        // TODO: figure out the proper way to do this in rust
        let primitives = vec![String::from("Int"), String::from("Float")];

        TypeTable {next_type_id: 0, next_val_id: 0, primitives: HashSet::from_iter(primitives), types: HashMap::default(), values: HashMap::default()}
    }

    fn add_type(&mut self, name: &String) {
        let new_adt = ADT {name: name.clone(), id: self.next_type_id};
        self.next_type_id += 1;
        self.types.insert(name.clone(), new_adt);
    }

    fn add_value(&mut self, name: &String, args: &Vec<TypeID>, data_type: &String) {
        let mut r = self.types.get_mut(data_type);
        match r {
            Some(adt) => {
                let new_val = ADTValue {name: name.clone(), args: *args.clone(), data_type: TypeID::ADT(adt.id), id: self.next_val_id};
                self.next_val_id += 1;
                self.values.insert(new_val.name.clone(), new_val);
            }
            None => unreachable!()
        }
    }

    pub fn get_type(&self, name: &String) -> Option<&ADT> {
        self.types.get(name)
    }

    pub fn get_value(&self, name: &String) -> Option<&ADTValue> {
        self.values.get(name)
    }

    fn has_type(&self, name: &String) -> bool {
        self.types.contains_key(name) || self.primitives.contains(name)
    }
    
    fn has_value(&self, name: &String) -> bool {
        self.values.contains_key(name)
    }

    fn to_ext(self) -> TypeTableExt {
        TypeTableExt {
            types: self.types.into_iter().map(|(k, v)| {(v.id, v)}).collect(),
            values: self.values.into_iter().map(|(k, v)| {(v.id, v)}).collect(),
            primitives: self.primitives
        }
    }
}

/// Makes two passes, first over types and second over their values this is
/// because values might contain other ADTs
fn analyze_types(prog: & parser::Prog) -> Result<(Vec<TypeNode>, TypeTable), NameErr>{
    let mut type_table = TypeTable::new();

    for t in &prog.types {
        if type_table.has_type(&t.val.name) {
            return Err(double_decl(&t.val.name, t.span.clone()))
        }

        if !t.val.name.chars().next().unwrap().is_uppercase() {
            return Err(NameErr {
                message: String::from(format!("{} is an invalid type name: types must be uppercase", t.val.name)),
                span: t.span.clone()
            });
        }

<<<<<<< HEAD
        type_table.add_type(&t.name)
=======
        let new_type = ADT {name: t.val.name.clone() };
        type_table.add_type(new_type)
>>>>>>> 88b8fd39
    }

    for t in &prog.types {
        for v in &t.val.options {
            if type_table.has_value(&v.val.name) {
                return Err(double_decl(&v.val.name, v.span.clone()))
            }
<<<<<<< HEAD

            let mut arg_ids = Vec::new();
            for arg in &v.args {
                match (type_table.types.get(arg), type_table.primitives.get(arg)) {
                    (Some(adt), _) => {
                        arg_ids.push(TypeID::ADT(adt.id));
                    }
                    (_, Some(s)) => {
                        arg_ids.push(TypeID::Prim(s.clone()));
                    }
                    _ => {
                        return Err(String::from(format!("type does not exist: {}", arg)));
                    }
                };

            }

            type_table.add_value(&v.name, &arg_ids, &t.name);
=======
            for arg in &v.val.args {
                if !type_table.has_type(&arg) {
                    return Err(NameErr {
                        message: String::from(format!("type does not exist: {}", arg)),
                        span: v.span.clone()
                    })
                }
            }

            type_table.add_value(&v.val.name, &v.val.args, &t.val.name);
>>>>>>> 88b8fd39
        }
    }

    let new_types = prog.types.iter().map(|t| {
        TypeNode {
            val: Type {
                name: t.val.name.clone(),
                options: t.val.options.iter().map(|o| { 
                    TypeOptionNode {
                        val: TypeOption {name: o.val.name.clone(), args: o.val.args.clone() },
                        span: o.span.clone()
                    }
                }).collect()
            },
            span: t.span.clone()
        }
    }).collect();

    Ok((new_types, type_table))
}<|MERGE_RESOLUTION|>--- conflicted
+++ resolved
@@ -688,11 +688,19 @@
 
 pub type ADTValID = u32;
 pub type ADTID = u32;
+pub type TParamID = u32;
+
+#[derive(Debug, PartialEq)]
+pub struct TParam {
+    pub id: TParamID,
+    pub name: String
+}
 
 #[derive(Debug, PartialEq)]
 pub enum TypeID {
+    TParam(TParamID),
     ADT(ADTID),
-    Prim(String)
+    Prim(String),
 }
 
 #[derive(Debug, PartialEq)]
@@ -700,12 +708,13 @@
     pub id: ADTValID,
     pub name: String,
     pub args: Vec<TypeID>,
-    pub data_type: TypeID
+    pub data_type: ADTID
 }
 
 #[derive(Debug, PartialEq)]
 pub struct ADT {
     pub id: ADTID,
+    pub type_params: Vec<TParamID>,
     pub name: String
 }
 
@@ -713,9 +722,11 @@
 struct TypeTable {
     next_type_id: ADTID,
     next_val_id: ADTValID,
+    next_tparam_id: TParamID,
     primitives: HashSet<String>,
     types: HashMap<String, ADT>,
-    values: HashMap<String, ADTValue>
+    values: HashMap<String, ADTValue>,
+    type_params: HashMap<TParamID, TParam>
 }
 
 /// Version of type table that is exported. Note that values are indexed by
@@ -732,11 +743,19 @@
         // TODO: figure out the proper way to do this in rust
         let primitives = vec![String::from("Int"), String::from("Float")];
 
-        TypeTable {next_type_id: 0, next_val_id: 0, primitives: HashSet::from_iter(primitives), types: HashMap::default(), values: HashMap::default()}
-    }
-
-    fn add_type(&mut self, name: &String) {
-        let new_adt = ADT {name: name.clone(), id: self.next_type_id};
+        TypeTable {
+            next_type_id: 0,
+            next_val_id: 0,
+            next_tparam_id: 0,
+            primitives: HashSet::from_iter(primitives),
+            types: HashMap::default(),
+            values: HashMap::default(),
+            type_params: HashMap::default()
+        }
+    }
+
+    fn add_type(&mut self, name: &String, params: Vec<TParamID>) {
+        let new_adt = ADT {name: name.clone(), id: self.next_type_id, type_params: params};
         self.next_type_id += 1;
         self.types.insert(name.clone(), new_adt);
     }
@@ -745,7 +764,7 @@
         let mut r = self.types.get_mut(data_type);
         match r {
             Some(adt) => {
-                let new_val = ADTValue {name: name.clone(), args: *args.clone(), data_type: TypeID::ADT(adt.id), id: self.next_val_id};
+                let new_val = ADTValue {name: name.clone(), args: *args.clone(), data_type: adt.id, id: self.next_val_id};
                 self.next_val_id += 1;
                 self.values.insert(new_val.name.clone(), new_val);
             }
@@ -753,12 +772,24 @@
         }
     }
 
+    fn add_tparam(&mut self, name: &String) -> TParamID {
+        let new_tparam = TParam {name: name.clone(), id: self.next_tparam_id};
+        self.next_tparam_id += 1;
+        self.type_params.insert(new_tparam.id, new_tparam);
+
+        self.next_tparam_id - 1
+    }
+
     pub fn get_type(&self, name: &String) -> Option<&ADT> {
         self.types.get(name)
     }
 
     pub fn get_value(&self, name: &String) -> Option<&ADTValue> {
         self.values.get(name)
+    }
+
+    pub fn get_tparam(&self, id: &TParamID) -> Option<&TParam> {
+        self.type_params.get(id)
     }
 
     fn has_type(&self, name: &String) -> bool {
@@ -795,40 +826,50 @@
             });
         }
 
-<<<<<<< HEAD
-        type_table.add_type(&t.name)
-=======
-        let new_type = ADT {name: t.val.name.clone() };
-        type_table.add_type(new_type)
->>>>>>> 88b8fd39
+        let mut params = Vec::new();
+        for param in &t.val.type_params {
+            let id = type_table.add_tparam(&param);
+            params.push(id);
+        }
+        type_table.add_type(&t.val.name, params);
     }
 
     for t in &prog.types {
+        let type_symbol = type_table.get_type(&t.val.name).expect("unreachable");
+        let params: HashMap<String, TParamID> = type_symbol.type_params.iter().map(|id| {
+            let tparam = type_table.get_tparam(id).expect("unreachable");
+            (tparam.name, tparam.id)
+        }).collect();
+
         for v in &t.val.options {
             if type_table.has_value(&v.val.name) {
                 return Err(double_decl(&v.val.name, v.span.clone()))
             }
-<<<<<<< HEAD
 
             let mut arg_ids = Vec::new();
-            for arg in &v.args {
-                match (type_table.types.get(arg), type_table.primitives.get(arg)) {
-                    (Some(adt), _) => {
+            for arg in &v.val.args {
+                match (params.get(arg), type_table.types.get(arg), type_table.primitives.get(arg)) {
+                    (Some(tparam_id), _, _) => {
+                        arg_ids.push(TypeID::TParam(*tparam_id));
+                    }
+                    (_, Some(adt), _) => {
                         arg_ids.push(TypeID::ADT(adt.id));
                     }
-                    (_, Some(s)) => {
+                    (_, _, Some(s)) => {
                         arg_ids.push(TypeID::Prim(s.clone()));
                     }
                     _ => {
-                        return Err(String::from(format!("type does not exist: {}", arg)));
+                        return Err(NameErr {
+                            message: String::from(format!("type does not exist: {}", arg)),
+                            span: v.span.clone()
+                        })
                     }
                 };
 
             }
 
-            type_table.add_value(&v.name, &arg_ids, &t.name);
-=======
-            for arg in &v.val.args {
+            type_table.add_value(&v.val.name, &arg_ids, &t.val.name);
+            /*for arg in &v.val.args {
                 if !type_table.has_type(&arg) {
                     return Err(NameErr {
                         message: String::from(format!("type does not exist: {}", arg)),
@@ -837,8 +878,7 @@
                 }
             }
 
-            type_table.add_value(&v.val.name, &v.val.args, &t.val.name);
->>>>>>> 88b8fd39
+            type_table.add_value(&v.val.name, &v.val.args, &t.val.name);*/
         }
     }
 
